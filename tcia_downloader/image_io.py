import logging
import pathlib
from typing import Dict, Tuple
import toml

import SimpleITK as sitk

from tcia_downloader.file_io import ensure, remove_ext
from tcia_downloader.utils import get_valid_filepath

log = logging.getLogger(__name__)


data_elements = [
    ("0008|0020", "Study Date"),
    ("0008|0030", "Study Time"),
    ("0008|1030", "Study Description"),
    ("0020|000d", "Study Instance UID"),
    ("0008|0021", "Series Date"),
    ("0008|0031", "Series Time"),
    ("0008|103e", "Series Description"),
    ("0020|000e", "Series Instance UID"),
    ("0020|0013", "Instance Number"),
    ("0020|1041", "Slice Location"),
    ("0054|0081", "Number of Slices"),
    ("0018|0010", "Contrast/Bolus Agent"),
    ("0010|0010", "Patient's Name"),
    ("0010|0020", "Patient ID"),
    ("0010|0030", "Patient's Birth Date"),
    ("0010|0040", "Patient's Sex"),
    ("0010|1010", "Patient's Age"),
    ("0010|1020", "Patient's Size"),
    ("0010|1030", "Patient's Weight"),
    ("0008|0080", "Institution Name"),
    ("0008|0018", "SOP Instance UID"),
    ("0008|0032", "Acquisition Time"),
    ("0008|0060", "Modality"),
    ("0008|0008", "Image Type"),
    ("0008|0070", "Manufacturer"),
    ("0008|1090", "Manufacturer's Model Name"),
]


data_elements_machine = {tag: name for tag, name in data_elements}
data_elements_human = {name: tag for tag, name in data_elements}

default_elements_machine = {tag: "Unknown" for tag, _ in data_elements}


def metadata_reader() -> sitk.ImageFileReader:
    """Create a .dcm header reader

    Returns
    -------
    sitk.ImageFileReader
        An Sitk reader, preconfigured to read only .dcm files
        and extract also private Dicom tags.
    """
    reader = sitk.ImageFileReader()
    reader.SetImageIO("GDCMImageIO")
    reader.SetLoadPrivateTags(True)
    return reader


def extract_dcm_metadata(filename: str, reader: sitk.ImageFileReader) -> Dict:
    """Extract main informations from .dcm file

    Parameters
    ----------
    filename : str
        The Path to the .dcm file
    reader : sitk.ImageFileReader
        Dicom reader

    Returns
    -------
    Dict
        Vital informations from heaers. An additionnal key is provided containing the path
        to the original .dcm file. Moreover, if one of the to-be-extracted dicom tags
        is not found on the file, its value on the Dict will be "Unknown".

    Raises
    ------
    FileNotFoundError
        If the file path to the .dcm file does not exist.
    """
    file_object = pathlib.Path(filename)
    if not file_object.exists():
        raise FileNotFoundError(str(file_object))
    reader.SetFileName(filename)
    try:
        reader.ReadImageInformation()
        metadata = {
            key: reader.GetMetaData(key)
            for key in data_elements_machine
            if reader.HasMetaDataKey(key)
        }
        metadata.update(file=file_object)
        metadata = {**default_elements_machine, **metadata}
        return metadata
    except RuntimeError as read_error:  # file is not a valid dcm
        log.error(read_error)
        return None


def metadata_to_dcm_filepath(metadata: Dict) -> pathlib.Path:
    """Use Metadata to create a filepath.

    Parameters
    ----------
    metadata : Dict
        The dictionnary containing the metadata used for creating the filepath

    Returns
    -------
    pathlib.Path
        A file path encoding the metadata.
    """
    # Patient_Name_ID/Study_Date_Desc/Series_Desc_Modality/Inst-Number.dcm
    tags = [
        "0010|0010",  # Patient's name
        "0010|0020",  # ID
        "0008|0020",  # Study Date
        "0008|1030",  # Study Desc
        "0020|000d",  # Study ID
        "0008|0060",  # Modality
        "0008|103e",  # Series Desc
        "0020|000e",  # Series ID
        "0020|0013",  # Inst number
    ]
    pieces = [get_valid_filepath(metadata[tag]) for tag in tags]
    patient = "_".join(pieces[:2])
    study = "_".join(pieces[2:4])
    series = "_".join(pieces[5:7])
    instance = pieces[8]
    path = pathlib.Path(patient) / study / series / f"{instance}.dcm"
    return path


def new_dcmpath_from_metadata(
    metadata: Dict, base_folder: pathlib.Path
) -> Tuple[pathlib.Path, pathlib.Path]:
    old_path = metadata["file"]
    new_path = base_folder / metadata_to_dcm_filepath(metadata)
    return (old_path, new_path)


def extract_all_dcm_metadata(dcm: str, reader: sitk.ImageFileReader):
    reader.SetFileName(dcm)
    reader.ReadImageInformation()
    metadata = {tag: reader.GetMetaData(tag) for tag in reader.GetMetaDataKeys()}
    return metadata


def dcm_to_nii(source: pathlib.Path, dest: pathlib.Path) -> None:
    """Convert the given .dcm files from source folder to a 3D .nii file.

    This will also save the headers in a .toml file

    Parameters
    ----------
    source: pathlib.Path
        The source directory containing all .dcm files
    dest : pathlib.Path
        The file to write.

    Returns
    -------
    None
        Nothing.
    """
    if pathlib.Path(dest).exists():
        raise FileExistsError(f"File already exists: {dest}")
    reader = sitk.ImageSeriesReader()
    Ids = reader.GetGDCMSeriesIDs(str(source))
    if len(Ids) != 1:
        raise NotImplementedError(
            "Multiples series in the same folder is not supported"
        )
    Id = Ids[0]
    files = reader.GetGDCMSeriesFileNames(str(source), Id)
    reader.SetFileNames(files)
    image = reader.Execute()
    sitk.WriteImage(image, str(ensure(dest)))
<<<<<<< HEAD
    mdata_reader = metadata_reader()
    metadata = extract_all_dcm_metadata(files[0], mdata_reader)
    metadata_file = str(remove_ext(dest)) + ".toml"
    with pathlib.Path(metadata_file).open("w") as metadata_file:
        toml.dump(metadata, metadata_file)
=======
    log.info("%s created", str(dest))
>>>>>>> 7987f663
    return None<|MERGE_RESOLUTION|>--- conflicted
+++ resolved
@@ -182,13 +182,10 @@
     reader.SetFileNames(files)
     image = reader.Execute()
     sitk.WriteImage(image, str(ensure(dest)))
-<<<<<<< HEAD
     mdata_reader = metadata_reader()
     metadata = extract_all_dcm_metadata(files[0], mdata_reader)
     metadata_file = str(remove_ext(dest)) + ".toml"
     with pathlib.Path(metadata_file).open("w") as metadata_file:
         toml.dump(metadata, metadata_file)
-=======
     log.info("%s created", str(dest))
->>>>>>> 7987f663
     return None